import asyncio, sounddevice as sd, numpy as np
import time, uuid

from nats.aio.client import Client as NATS
from odin.v1 import audio_pb2, common_pb2

SAMPLE_RATE = 16_000  # Hz
CHUNK = 1_600  # 100 ms of audio
SUBJECT = "audio.input.chunk"  # Matches the nats_subject option in audio.proto

# A unique session id for this client run
SESSION_ID = str(uuid.uuid4())


async def main():
    # Establish NATS connection and JetStream context
    nc = NATS()
    await nc.connect("nats://127.0.0.1:9090")

    # JetStream context (provides persistence & at-least-once semantics)
    js = nc.jetstream()
    print("🎤  Streaming mic → NATS …  (Ctrl-C to stop)")

    try:
        with sd.InputStream(
            samplerate=SAMPLE_RATE,
            channels=1,
            blocksize=CHUNK,
            dtype="float32",
        ) as stream:
            while True:
<<<<<<< HEAD
                data, _ = stream.read(CHUNK)  # ndarray[int16]
=======
                data, _ = stream.read(CHUNK)          # ndarray[int32]
>>>>>>> 5d1f476c

                # Build the protobuf message
                audio_msg = common_pb2.AudioData(
                    audio_data=data.tobytes(),
                    sample_rate=SAMPLE_RATE,
                )
                session_msg = common_pb2.SessionInfo(
                    id=SESSION_ID,
                    timestamp=int(time.time() * 1000),  # epoch-ms
                )
                chunk_msg = audio_pb2.AudioBufferSession(
                    audio=audio_msg,
                    session=session_msg,
                )

                # Publish through JetStream so the data is persisted
                await js.publish(SUBJECT, chunk_msg.SerializeToString())
    except KeyboardInterrupt:
        pass
    finally:
        # Notify listeners that this session has finished using JetStream as well
        await js.publish(SUBJECT, b"EOS:" + SESSION_ID.encode())
        await nc.drain()
        print("✅  Client closed.")


if __name__ == "__main__":
    asyncio.run(main())<|MERGE_RESOLUTION|>--- conflicted
+++ resolved
@@ -29,11 +29,7 @@
             dtype="float32",
         ) as stream:
             while True:
-<<<<<<< HEAD
-                data, _ = stream.read(CHUNK)  # ndarray[int16]
-=======
-                data, _ = stream.read(CHUNK)          # ndarray[int32]
->>>>>>> 5d1f476c
+                data, _ = stream.read(CHUNK)  # ndarray[int32]
 
                 # Build the protobuf message
                 audio_msg = common_pb2.AudioData(
